--- conflicted
+++ resolved
@@ -1531,13 +1531,8 @@
         // fixme: inconsistent usn arg
         col1.remove_cards_and_orphaned_notes(&[cardid])?;
         let usn = col1.usn()?;
-<<<<<<< HEAD
-        col1.remove_note_only(noteid, usn)?;
+        col1.remove_note_only_undoable(noteid, usn)?;
         col1.remove_decks_and_child_decks(vec![deckid])?;
-=======
-        col1.remove_note_only_undoable(noteid, usn)?;
-        col1.remove_deck_and_child_decks(deckid)?;
->>>>>>> 4bcd2b68
 
         let out = ctx.normal_sync(&mut col1).await;
         assert_eq!(out.required, SyncActionRequired::NoChanges);
