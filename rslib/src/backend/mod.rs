--- conflicted
+++ resolved
@@ -90,1231 +90,6 @@
     Ok(Backend::new(i18n, input.server))
 }
 
-<<<<<<< HEAD
-impl BackendService for Backend {
-    fn latest_progress(&self, _input: Empty) -> BackendResult<pb::Progress> {
-        let progress = self.progress_state.lock().unwrap().last_progress;
-        Ok(progress_to_proto(progress, &self.i18n))
-    }
-
-    fn set_wants_abort(&self, _input: Empty) -> BackendResult<Empty> {
-        self.progress_state.lock().unwrap().want_abort = true;
-        Ok(().into())
-    }
-
-    // card rendering
-
-    fn extract_av_tags(&self, input: pb::ExtractAvTagsIn) -> BackendResult<pb::ExtractAvTagsOut> {
-        let (text, tags) = extract_av_tags(&input.text, input.question_side);
-        let pt_tags = tags
-            .into_iter()
-            .map(|avtag| match avtag {
-                AVTag::SoundOrVideo(file) => pb::AvTag {
-                    value: Some(pb::av_tag::Value::SoundOrVideo(file)),
-                },
-                AVTag::TextToSpeech {
-                    field_text,
-                    lang,
-                    voices,
-                    other_args,
-                    speed,
-                } => pb::AvTag {
-                    value: Some(pb::av_tag::Value::Tts(pb::TtsTag {
-                        field_text,
-                        lang,
-                        voices,
-                        other_args,
-                        speed,
-                    })),
-                },
-            })
-            .collect();
-
-        Ok(pb::ExtractAvTagsOut {
-            text: text.into(),
-            av_tags: pt_tags,
-        })
-    }
-
-    fn extract_latex(&self, input: pb::ExtractLatexIn) -> BackendResult<pb::ExtractLatexOut> {
-        let func = if input.expand_clozes {
-            extract_latex_expanding_clozes
-        } else {
-            extract_latex
-        };
-        let (text, extracted) = func(&input.text, input.svg);
-
-        Ok(pb::ExtractLatexOut {
-            text,
-            latex: extracted
-                .into_iter()
-                .map(|e: ExtractedLatex| pb::ExtractedLatex {
-                    filename: e.fname,
-                    latex_body: e.latex,
-                })
-                .collect(),
-        })
-    }
-
-    fn get_empty_cards(&self, _input: pb::Empty) -> Result<pb::EmptyCardsReport> {
-        self.with_col(|col| {
-            let mut empty = col.empty_cards()?;
-            let report = col.empty_cards_report(&mut empty)?;
-
-            let mut outnotes = vec![];
-            for (_ntid, notes) in empty {
-                outnotes.extend(notes.into_iter().map(|e| {
-                    pb::empty_cards_report::NoteWithEmptyCards {
-                        note_id: e.nid.0,
-                        will_delete_note: e.empty.len() == e.current_count,
-                        card_ids: e.empty.into_iter().map(|(_ord, id)| id.0).collect(),
-                    }
-                }))
-            }
-            Ok(pb::EmptyCardsReport {
-                report,
-                notes: outnotes,
-            })
-        })
-    }
-
-    fn render_existing_card(
-        &self,
-        input: pb::RenderExistingCardIn,
-    ) -> BackendResult<pb::RenderCardOut> {
-        self.with_col(|col| {
-            col.render_existing_card(CardID(input.card_id), input.browser)
-                .map(Into::into)
-        })
-    }
-
-    fn render_uncommitted_card(
-        &self,
-        input: pb::RenderUncommittedCardIn,
-    ) -> BackendResult<pb::RenderCardOut> {
-        let schema11: CardTemplateSchema11 = serde_json::from_slice(&input.template)?;
-        let template = schema11.into();
-        let mut note = input
-            .note
-            .ok_or_else(|| AnkiError::invalid_input("missing note"))?
-            .into();
-        let ord = input.card_ord as u16;
-        let fill_empty = input.fill_empty;
-        self.with_col(|col| {
-            col.render_uncommitted_card(&mut note, &template, ord, fill_empty)
-                .map(Into::into)
-        })
-    }
-
-    fn strip_av_tags(&self, input: pb::String) -> BackendResult<pb::String> {
-        Ok(pb::String {
-            val: strip_av_tags(&input.val).into(),
-        })
-    }
-
-    // searching
-    //-----------------------------------------------
-
-    fn build_search_string(&self, input: pb::SearchNode) -> Result<pb::String> {
-        let node: Node = input.try_into()?;
-        Ok(write_nodes(&node.into_node_list()).into())
-    }
-
-    fn search_cards(&self, input: pb::SearchCardsIn) -> Result<pb::SearchCardsOut> {
-        self.with_col(|col| {
-            let order = input.order.unwrap_or_default().value.into();
-            let cids = col.search_cards(&input.search, order)?;
-            Ok(pb::SearchCardsOut {
-                card_ids: cids.into_iter().map(|v| v.0).collect(),
-            })
-        })
-    }
-
-    fn search_notes(&self, input: pb::SearchNotesIn) -> Result<pb::SearchNotesOut> {
-        self.with_col(|col| {
-            let nids = col.search_notes(&input.search)?;
-            Ok(pb::SearchNotesOut {
-                note_ids: nids.into_iter().map(|v| v.0).collect(),
-            })
-        })
-    }
-
-    fn join_search_nodes(&self, input: pb::JoinSearchNodesIn) -> Result<pb::String> {
-        let sep = input.joiner().into();
-        let existing_nodes = {
-            let node: Node = input.existing_node.unwrap_or_default().try_into()?;
-            node.into_node_list()
-        };
-        let additional_node = input.additional_node.unwrap_or_default().try_into()?;
-        Ok(concatenate_searches(sep, existing_nodes, additional_node).into())
-    }
-
-    fn replace_search_node(&self, input: pb::ReplaceSearchNodeIn) -> Result<pb::String> {
-        let existing = {
-            let node = input.existing_node.unwrap_or_default().try_into()?;
-            if let Node::Group(nodes) = node {
-                nodes
-            } else {
-                vec![node]
-            }
-        };
-        let replacement = input.replacement_node.unwrap_or_default().try_into()?;
-        Ok(replace_search_node(existing, replacement).into())
-    }
-
-    fn find_and_replace(&self, input: pb::FindAndReplaceIn) -> BackendResult<pb::UInt32> {
-        let mut search = if input.regex {
-            input.search
-        } else {
-            regex::escape(&input.search)
-        };
-        if !input.match_case {
-            search = format!("(?i){}", search);
-        }
-        let nids = input.nids.into_iter().map(NoteID).collect();
-        let field_name = if input.field_name.is_empty() {
-            None
-        } else {
-            Some(input.field_name)
-        };
-        let repl = input.replacement;
-        self.with_col(|col| {
-            col.find_and_replace(nids, &search, &repl, field_name)
-                .map(|cnt| pb::UInt32 { val: cnt as u32 })
-        })
-    }
-
-    // scheduling
-    //-----------------------------------------------
-
-    /// This behaves like _updateCutoff() in older code - it also unburies at the start of
-    /// a new day.
-    fn sched_timing_today(&self, _input: pb::Empty) -> Result<pb::SchedTimingTodayOut> {
-        self.with_col(|col| {
-            let timing = col.timing_today()?;
-            col.unbury_if_day_rolled_over(timing)?;
-            Ok(timing.into())
-        })
-    }
-
-    /// Fetch data from DB and return rendered string.
-    fn studied_today(&self, _input: pb::Empty) -> BackendResult<pb::String> {
-        self.with_col(|col| col.studied_today().map(Into::into))
-    }
-
-    /// Message rendering only, for old graphs.
-    fn studied_today_message(&self, input: pb::StudiedTodayMessageIn) -> BackendResult<pb::String> {
-        Ok(studied_today(input.cards, input.seconds as f32, &self.i18n).into())
-    }
-
-    fn update_stats(&self, input: pb::UpdateStatsIn) -> BackendResult<Empty> {
-        self.with_col(|col| {
-            col.transact(None, |col| {
-                let today = col.current_due_day(0)?;
-                let usn = col.usn()?;
-                col.update_deck_stats(today, usn, input).map(Into::into)
-            })
-        })
-    }
-
-    fn extend_limits(&self, input: pb::ExtendLimitsIn) -> BackendResult<Empty> {
-        self.with_col(|col| {
-            col.transact(None, |col| {
-                let today = col.current_due_day(0)?;
-                let usn = col.usn()?;
-                col.extend_limits(
-                    today,
-                    usn,
-                    input.deck_id.into(),
-                    input.new_delta,
-                    input.review_delta,
-                )
-                .map(Into::into)
-            })
-        })
-    }
-
-    fn counts_for_deck_today(&self, input: pb::DeckId) -> BackendResult<pb::CountsForDeckTodayOut> {
-        self.with_col(|col| col.counts_for_deck_today(input.did.into()))
-    }
-
-    fn congrats_info(&self, _input: Empty) -> BackendResult<pb::CongratsInfoOut> {
-        self.with_col(|col| col.congrats_info())
-    }
-
-    fn restore_buried_and_suspended_cards(&self, input: pb::CardIDs) -> BackendResult<Empty> {
-        let cids: Vec<_> = input.into();
-        self.with_col(|col| col.unbury_or_unsuspend_cards(&cids).map(Into::into))
-    }
-
-    fn unbury_cards_in_current_deck(
-        &self,
-        input: pb::UnburyCardsInCurrentDeckIn,
-    ) -> BackendResult<Empty> {
-        self.with_col(|col| {
-            col.unbury_cards_in_current_deck(input.mode())
-                .map(Into::into)
-        })
-    }
-
-    fn bury_or_suspend_cards(&self, input: pb::BuryOrSuspendCardsIn) -> BackendResult<Empty> {
-        self.with_col(|col| {
-            let mode = input.mode();
-            let cids: Vec<_> = input.card_ids.into_iter().map(CardID).collect();
-            col.bury_or_suspend_cards(&cids, mode).map(Into::into)
-        })
-    }
-
-    fn empty_filtered_deck(&self, input: pb::DeckId) -> BackendResult<Empty> {
-        self.with_col(|col| col.empty_filtered_deck(input.did.into()).map(Into::into))
-    }
-
-    fn rebuild_filtered_deck(&self, input: pb::DeckId) -> BackendResult<pb::UInt32> {
-        self.with_col(|col| col.rebuild_filtered_deck(input.did.into()).map(Into::into))
-    }
-
-    fn schedule_cards_as_new(&self, input: pb::ScheduleCardsAsNewIn) -> BackendResult<Empty> {
-        self.with_col(|col| {
-            let cids: Vec<_> = input.card_ids.into_iter().map(CardID).collect();
-            let log = input.log;
-            col.reschedule_cards_as_new(&cids, log).map(Into::into)
-        })
-    }
-
-    fn set_due_date(&self, input: pb::SetDueDateIn) -> BackendResult<pb::Empty> {
-        let cids: Vec<_> = input.card_ids.into_iter().map(CardID).collect();
-        let spec = parse_due_date_str(&input.days)?;
-        self.with_col(|col| col.set_due_date(&cids, spec).map(Into::into))
-    }
-
-    fn sort_cards(&self, input: pb::SortCardsIn) -> BackendResult<Empty> {
-        let cids: Vec<_> = input.card_ids.into_iter().map(CardID).collect();
-        let (start, step, random, shift) = (
-            input.starting_from,
-            input.step_size,
-            input.randomize,
-            input.shift_existing,
-        );
-        let order = if random {
-            NewCardSortOrder::Random
-        } else {
-            NewCardSortOrder::Preserve
-        };
-        self.with_col(|col| {
-            col.sort_cards(&cids, start, step, order, shift)
-                .map(Into::into)
-        })
-    }
-
-    fn sort_deck(&self, input: pb::SortDeckIn) -> BackendResult<Empty> {
-        self.with_col(|col| {
-            col.sort_deck(input.deck_id.into(), input.randomize)
-                .map(Into::into)
-        })
-    }
-
-    fn get_next_card_states(&self, input: pb::CardId) -> BackendResult<pb::NextCardStates> {
-        let cid: CardID = input.into();
-        self.with_col(|col| col.get_next_card_states(cid))
-            .map(Into::into)
-    }
-
-    fn describe_next_states(&self, input: pb::NextCardStates) -> BackendResult<pb::StringList> {
-        let states: NextCardStates = input.into();
-        self.with_col(|col| col.describe_next_states(states))
-            .map(Into::into)
-    }
-
-    fn state_is_leech(&self, input: pb::SchedulingState) -> BackendResult<pb::Bool> {
-        let state: CardState = input.into();
-        Ok(state.leeched().into())
-    }
-
-    fn answer_card(&self, input: pb::AnswerCardIn) -> BackendResult<pb::Empty> {
-        self.with_col(|col| col.answer_card(&input.into()))
-            .map(Into::into)
-    }
-
-    fn upgrade_scheduler(&self, _input: Empty) -> BackendResult<Empty> {
-        self.with_col(|col| col.transact(None, |col| col.upgrade_to_v2_scheduler()))
-            .map(Into::into)
-    }
-
-    fn get_queued_cards(
-        &self,
-        input: pb::GetQueuedCardsIn,
-    ) -> BackendResult<pb::GetQueuedCardsOut> {
-        self.with_col(|col| col.get_queued_cards(input.fetch_limit, input.intraday_learning_only))
-    }
-
-    // statistics
-    //-----------------------------------------------
-
-    fn card_stats(&self, input: pb::CardId) -> BackendResult<pb::String> {
-        self.with_col(|col| col.card_stats(input.into()))
-            .map(Into::into)
-    }
-
-    fn graphs(&self, input: pb::GraphsIn) -> BackendResult<pb::GraphsOut> {
-        self.with_col(|col| col.graph_data_for_search(&input.search, input.days))
-    }
-
-    fn get_graph_preferences(&self, _input: pb::Empty) -> BackendResult<pb::GraphPreferences> {
-        self.with_col(|col| col.get_graph_preferences())
-    }
-
-    fn set_graph_preferences(&self, input: pb::GraphPreferences) -> BackendResult<Empty> {
-        self.with_col(|col| col.set_graph_preferences(input))
-            .map(Into::into)
-    }
-
-    // media
-    //-----------------------------------------------
-
-    fn check_media(&self, _input: pb::Empty) -> Result<pb::CheckMediaOut> {
-        let mut handler = self.new_progress_handler();
-        let progress_fn =
-            move |progress| handler.update(Progress::MediaCheck(progress as u32), true);
-        self.with_col(|col| {
-            let mgr = MediaManager::new(&col.media_folder, &col.media_db)?;
-            col.transact(None, |ctx| {
-                let mut checker = MediaChecker::new(ctx, &mgr, progress_fn);
-                let mut output = checker.check()?;
-
-                let report = checker.summarize_output(&mut output);
-
-                Ok(pb::CheckMediaOut {
-                    unused: output.unused,
-                    missing: output.missing,
-                    report,
-                    have_trash: output.trash_count > 0,
-                })
-            })
-        })
-    }
-
-    fn trash_media_files(&self, input: pb::TrashMediaFilesIn) -> BackendResult<Empty> {
-        self.with_col(|col| {
-            let mgr = MediaManager::new(&col.media_folder, &col.media_db)?;
-            let mut ctx = mgr.dbctx();
-            mgr.remove_files(&mut ctx, &input.fnames)
-        })
-        .map(Into::into)
-    }
-
-    fn add_media_file(&self, input: pb::AddMediaFileIn) -> BackendResult<pb::String> {
-        self.with_col(|col| {
-            let mgr = MediaManager::new(&col.media_folder, &col.media_db)?;
-            let mut ctx = mgr.dbctx();
-            Ok(mgr
-                .add_file(&mut ctx, &input.desired_name, &input.data)?
-                .to_string()
-                .into())
-        })
-    }
-
-    fn empty_trash(&self, _input: Empty) -> BackendResult<Empty> {
-        let mut handler = self.new_progress_handler();
-        let progress_fn =
-            move |progress| handler.update(Progress::MediaCheck(progress as u32), true);
-
-        self.with_col(|col| {
-            let mgr = MediaManager::new(&col.media_folder, &col.media_db)?;
-            col.transact(None, |ctx| {
-                let mut checker = MediaChecker::new(ctx, &mgr, progress_fn);
-
-                checker.empty_trash()
-            })
-        })
-        .map(Into::into)
-    }
-
-    fn restore_trash(&self, _input: Empty) -> BackendResult<Empty> {
-        let mut handler = self.new_progress_handler();
-        let progress_fn =
-            move |progress| handler.update(Progress::MediaCheck(progress as u32), true);
-        self.with_col(|col| {
-            let mgr = MediaManager::new(&col.media_folder, &col.media_db)?;
-
-            col.transact(None, |ctx| {
-                let mut checker = MediaChecker::new(ctx, &mgr, progress_fn);
-
-                checker.restore_trash()
-            })
-        })
-        .map(Into::into)
-    }
-
-    // decks
-    //----------------------------------------------------
-
-    fn add_or_update_deck_legacy(&self, input: pb::AddOrUpdateDeckLegacyIn) -> Result<pb::DeckId> {
-        self.with_col(|col| {
-            let schema11: DeckSchema11 = serde_json::from_slice(&input.deck)?;
-            let mut deck: Deck = schema11.into();
-            if input.preserve_usn_and_mtime {
-                col.transact(None, |col| {
-                    let usn = col.usn()?;
-                    col.add_or_update_single_deck_with_existing_id(&mut deck, usn)
-                })?;
-            } else {
-                col.add_or_update_deck(&mut deck)?;
-            }
-            Ok(pb::DeckId { did: deck.id.0 })
-        })
-    }
-
-    fn deck_tree(&self, input: pb::DeckTreeIn) -> Result<pb::DeckTreeNode> {
-        let lim = if input.top_deck_id > 0 {
-            Some(DeckID(input.top_deck_id))
-        } else {
-            None
-        };
-        self.with_col(|col| {
-            let now = if input.now == 0 {
-                None
-            } else {
-                Some(TimestampSecs(input.now))
-            };
-            col.deck_tree(now, lim)
-        })
-    }
-
-    fn deck_tree_legacy(&self, _input: pb::Empty) -> BackendResult<pb::Json> {
-        self.with_col(|col| {
-            let tree = col.legacy_deck_tree()?;
-            serde_json::to_vec(&tree)
-                .map_err(Into::into)
-                .map(Into::into)
-        })
-    }
-
-    fn get_all_decks_legacy(&self, _input: Empty) -> BackendResult<pb::Json> {
-        self.with_col(|col| {
-            let decks = col.storage.get_all_decks_as_schema11()?;
-            serde_json::to_vec(&decks).map_err(Into::into)
-        })
-        .map(Into::into)
-    }
-
-    fn get_deck_id_by_name(&self, input: pb::String) -> Result<pb::DeckId> {
-        self.with_col(|col| {
-            col.get_deck_id(&input.val).and_then(|d| {
-                d.ok_or(AnkiError::NotFound)
-                    .map(|d| pb::DeckId { did: d.0 })
-            })
-        })
-    }
-
-    fn get_deck_legacy(&self, input: pb::DeckId) -> Result<pb::Json> {
-        self.with_col(|col| {
-            let deck: DeckSchema11 = col
-                .storage
-                .get_deck(input.into())?
-                .ok_or(AnkiError::NotFound)?
-                .into();
-            serde_json::to_vec(&deck)
-                .map_err(Into::into)
-                .map(Into::into)
-        })
-    }
-
-    fn get_deck_names(&self, input: pb::GetDeckNamesIn) -> Result<pb::DeckNames> {
-        self.with_col(|col| {
-            let names = if input.include_filtered {
-                col.get_all_deck_names(input.skip_empty_default)?
-            } else {
-                col.get_all_normal_deck_names()?
-            };
-            Ok(pb::DeckNames {
-                entries: names
-                    .into_iter()
-                    .map(|(id, name)| pb::DeckNameId { id: id.0, name })
-                    .collect(),
-            })
-        })
-    }
-
-    fn new_deck_legacy(&self, input: pb::Bool) -> BackendResult<pb::Json> {
-        let deck = if input.val {
-            Deck::new_filtered()
-        } else {
-            Deck::new_normal()
-        };
-        let schema11: DeckSchema11 = deck.into();
-        serde_json::to_vec(&schema11)
-            .map_err(Into::into)
-            .map(Into::into)
-    }
-
-    fn remove_decks(&self, input: pb::DeckIDs) -> BackendResult<pb::UInt32> {
-        self.with_col(|col| col.remove_decks_and_child_decks(&Into::<Vec<DeckID>>::into(input)))
-            .map(Into::into)
-    }
-
-    fn drag_drop_decks(&self, input: pb::DragDropDecksIn) -> BackendResult<Empty> {
-        let source_dids: Vec<_> = input.source_deck_ids.into_iter().map(Into::into).collect();
-        let target_did = if input.target_deck_id == 0 {
-            None
-        } else {
-            Some(input.target_deck_id.into())
-        };
-        self.with_col(|col| col.drag_drop_decks(&source_dids, target_did))
-            .map(Into::into)
-    }
-
-    // deck config
-    //----------------------------------------------------
-
-    fn add_or_update_deck_config_legacy(
-        &self,
-        input: AddOrUpdateDeckConfigLegacyIn,
-    ) -> BackendResult<pb::DeckConfigId> {
-        let conf: DeckConfSchema11 = serde_json::from_slice(&input.config)?;
-        let mut conf: DeckConf = conf.into();
-        self.with_col(|col| {
-            col.transact(None, |col| {
-                col.add_or_update_deck_config(&mut conf, input.preserve_usn_and_mtime)?;
-                Ok(pb::DeckConfigId { dcid: conf.id.0 })
-            })
-        })
-        .map(Into::into)
-    }
-
-    fn all_deck_config_legacy(&self, _input: Empty) -> BackendResult<pb::Json> {
-        self.with_col(|col| {
-            let conf: Vec<DeckConfSchema11> = col
-                .storage
-                .all_deck_config()?
-                .into_iter()
-                .map(Into::into)
-                .collect();
-            serde_json::to_vec(&conf).map_err(Into::into)
-        })
-        .map(Into::into)
-    }
-
-    fn get_deck_config_legacy(&self, input: pb::DeckConfigId) -> BackendResult<pb::Json> {
-        self.with_col(|col| {
-            let conf = col.get_deck_config(input.into(), true)?.unwrap();
-            let conf: DeckConfSchema11 = conf.into();
-            Ok(serde_json::to_vec(&conf)?)
-        })
-        .map(Into::into)
-    }
-
-    fn new_deck_config_legacy(&self, _input: Empty) -> BackendResult<pb::Json> {
-        serde_json::to_vec(&DeckConfSchema11::default())
-            .map_err(Into::into)
-            .map(Into::into)
-    }
-
-    fn remove_deck_config(&self, input: pb::DeckConfigId) -> BackendResult<Empty> {
-        self.with_col(|col| col.transact(None, |col| col.remove_deck_config(input.into())))
-            .map(Into::into)
-    }
-
-    // cards
-    //-------------------------------------------------------------------
-
-    fn get_card(&self, input: pb::CardId) -> BackendResult<pb::Card> {
-        self.with_col(|col| {
-            col.storage
-                .get_card(input.into())
-                .and_then(|opt| opt.ok_or(AnkiError::NotFound))
-                .map(Into::into)
-        })
-    }
-
-    fn update_card(&self, input: pb::UpdateCardIn) -> BackendResult<Empty> {
-        self.with_col(|col| {
-            let op = if input.skip_undo_entry {
-                None
-            } else {
-                Some(UndoableOpKind::UpdateCard)
-            };
-            let mut card: Card = input.card.ok_or(AnkiError::NotFound)?.try_into()?;
-            col.update_card_with_op(&mut card, op)
-        })
-        .map(Into::into)
-    }
-
-    fn remove_cards(&self, input: pb::RemoveCardsIn) -> BackendResult<Empty> {
-        self.with_col(|col| {
-            col.transact(None, |col| {
-                col.remove_cards_and_orphaned_notes(
-                    &input
-                        .card_ids
-                        .into_iter()
-                        .map(Into::into)
-                        .collect::<Vec<_>>(),
-                )?;
-                Ok(().into())
-            })
-        })
-    }
-
-    fn set_deck(&self, input: pb::SetDeckIn) -> BackendResult<Empty> {
-        let cids: Vec<_> = input.card_ids.into_iter().map(CardID).collect();
-        let deck_id = input.deck_id.into();
-        self.with_col(|col| col.set_deck(&cids, deck_id).map(Into::into))
-    }
-
-    // notes
-    //-------------------------------------------------------------------
-
-    fn new_note(&self, input: pb::NoteTypeId) -> BackendResult<pb::Note> {
-        self.with_col(|col| {
-            let nt = col.get_notetype(input.into())?.ok_or(AnkiError::NotFound)?;
-            Ok(nt.new_note().into())
-        })
-    }
-
-    fn add_note(&self, input: pb::AddNoteIn) -> BackendResult<pb::NoteId> {
-        self.with_col(|col| {
-            let mut note: Note = input.note.ok_or(AnkiError::NotFound)?.into();
-            col.add_note(&mut note, DeckID(input.deck_id))
-                .map(|_| pb::NoteId { nid: note.id.0 })
-        })
-    }
-
-    fn defaults_for_adding(
-        &self,
-        input: pb::DefaultsForAddingIn,
-    ) -> BackendResult<pb::DeckAndNotetype> {
-        self.with_col(|col| {
-            let home_deck: DeckID = input.home_deck_of_current_review_card.into();
-            col.defaults_for_adding(home_deck).map(Into::into)
-        })
-    }
-
-    fn default_deck_for_notetype(&self, input: pb::NoteTypeId) -> BackendResult<pb::DeckId> {
-        self.with_col(|col| {
-            Ok(col
-                .default_deck_for_notetype(input.into())?
-                .unwrap_or(DeckID(0))
-                .into())
-        })
-    }
-
-    fn update_note(&self, input: pb::UpdateNoteIn) -> BackendResult<Empty> {
-        self.with_col(|col| {
-            let op = if input.skip_undo_entry {
-                None
-            } else {
-                Some(UndoableOpKind::UpdateNote)
-            };
-            let mut note: Note = input.note.ok_or(AnkiError::NotFound)?.into();
-            col.update_note_with_op(&mut note, op)
-        })
-        .map(Into::into)
-    }
-
-    fn get_note(&self, input: pb::NoteId) -> BackendResult<pb::Note> {
-        self.with_col(|col| {
-            col.storage
-                .get_note(input.into())?
-                .ok_or(AnkiError::NotFound)
-                .map(Into::into)
-        })
-    }
-
-    fn remove_notes(&self, input: pb::RemoveNotesIn) -> BackendResult<Empty> {
-        self.with_col(|col| {
-            if !input.note_ids.is_empty() {
-                col.remove_notes(
-                    &input
-                        .note_ids
-                        .into_iter()
-                        .map(Into::into)
-                        .collect::<Vec<_>>(),
-                )?;
-            }
-            if !input.card_ids.is_empty() {
-                let nids = col.storage.note_ids_of_cards(
-                    &input
-                        .card_ids
-                        .into_iter()
-                        .map(Into::into)
-                        .collect::<Vec<_>>(),
-                )?;
-                col.remove_notes(&nids.into_iter().collect::<Vec<_>>())?
-            }
-            Ok(().into())
-        })
-    }
-
-    fn add_note_tags(&self, input: pb::AddNoteTagsIn) -> BackendResult<pb::UInt32> {
-        self.with_col(|col| {
-            col.add_tags_to_notes(&to_nids(input.nids), &input.tags)
-                .map(|n| n as u32)
-        })
-        .map(Into::into)
-    }
-
-    fn update_note_tags(&self, input: pb::UpdateNoteTagsIn) -> BackendResult<pb::UInt32> {
-        self.with_col(|col| {
-            col.replace_tags_for_notes(
-                &to_nids(input.nids),
-                &input.tags,
-                &input.replacement,
-                input.regex,
-            )
-            .map(|n| (n as u32).into())
-        })
-    }
-
-    fn cloze_numbers_in_note(&self, note: pb::Note) -> BackendResult<pb::ClozeNumbersInNoteOut> {
-        let mut set = HashSet::with_capacity(4);
-        for field in &note.fields {
-            add_cloze_numbers_in_string(field, &mut set);
-        }
-        Ok(pb::ClozeNumbersInNoteOut {
-            numbers: set.into_iter().map(|n| n as u32).collect(),
-        })
-    }
-
-    fn after_note_updates(&self, input: pb::AfterNoteUpdatesIn) -> BackendResult<Empty> {
-        self.with_col(|col| {
-            col.transact(None, |col| {
-                col.after_note_updates(
-                    &to_nids(input.nids),
-                    input.generate_cards,
-                    input.mark_notes_modified,
-                )?;
-                Ok(pb::Empty {})
-            })
-        })
-    }
-
-    fn field_names_for_notes(
-        &self,
-        input: pb::FieldNamesForNotesIn,
-    ) -> BackendResult<pb::FieldNamesForNotesOut> {
-        self.with_col(|col| {
-            let nids: Vec<_> = input.nids.into_iter().map(NoteID).collect();
-            col.storage
-                .field_names_for_notes(&nids)
-                .map(|fields| pb::FieldNamesForNotesOut { fields })
-        })
-    }
-
-    fn note_is_duplicate_or_empty(
-        &self,
-        input: pb::Note,
-    ) -> BackendResult<pb::NoteIsDuplicateOrEmptyOut> {
-        let note: Note = input.into();
-        self.with_col(|col| {
-            col.note_is_duplicate_or_empty(&note)
-                .map(|r| pb::NoteIsDuplicateOrEmptyOut { state: r as i32 })
-        })
-    }
-
-    fn cards_of_note(&self, input: pb::NoteId) -> BackendResult<pb::CardIDs> {
-        self.with_col(|col| {
-            col.storage
-                .all_card_ids_of_note(NoteID(input.nid))
-                .map(|v| pb::CardIDs {
-                    cids: v.into_iter().map(Into::into).collect(),
-                })
-        })
-    }
-
-    // notetypes
-    //-------------------------------------------------------------------
-
-    fn add_or_update_notetype(
-        &self,
-        input: pb::AddOrUpdateNotetypeIn,
-    ) -> BackendResult<pb::NoteTypeId> {
-        self.with_col(|col| {
-            let legacy: NoteTypeSchema11 = serde_json::from_slice(&input.json)?;
-            let mut nt: NoteType = legacy.into();
-            if nt.id.0 == 0 {
-                col.add_notetype(&mut nt)?;
-            } else {
-                col.update_notetype(&mut nt, input.preserve_usn_and_mtime)?;
-            }
-            Ok(pb::NoteTypeId { ntid: nt.id.0 })
-        })
-    }
-
-    fn get_stock_notetype_legacy(&self, input: pb::StockNoteType) -> BackendResult<pb::Json> {
-        // fixme: use individual functions instead of full vec
-        let mut all = all_stock_notetypes(&self.i18n);
-        let idx = (input.kind as usize).min(all.len() - 1);
-        let nt = all.swap_remove(idx);
-        let schema11: NoteTypeSchema11 = nt.into();
-        serde_json::to_vec(&schema11)
-            .map_err(Into::into)
-            .map(Into::into)
-    }
-
-    fn get_notetype_legacy(&self, input: pb::NoteTypeId) -> BackendResult<pb::Json> {
-        self.with_col(|col| {
-            let schema11: NoteTypeSchema11 = col
-                .storage
-                .get_notetype(input.into())?
-                .ok_or(AnkiError::NotFound)?
-                .into();
-            Ok(serde_json::to_vec(&schema11)?).map(Into::into)
-        })
-    }
-
-    fn get_notetype_names(&self, _input: Empty) -> BackendResult<pb::NoteTypeNames> {
-        self.with_col(|col| {
-            let entries: Vec<_> = col
-                .storage
-                .get_all_notetype_names()?
-                .into_iter()
-                .map(|(id, name)| pb::NoteTypeNameId { id: id.0, name })
-                .collect();
-            Ok(pb::NoteTypeNames { entries })
-        })
-    }
-
-    fn get_notetype_names_and_counts(&self, _input: Empty) -> BackendResult<pb::NoteTypeUseCounts> {
-        self.with_col(|col| {
-            let entries: Vec<_> = col
-                .storage
-                .get_notetype_use_counts()?
-                .into_iter()
-                .map(|(id, name, use_count)| pb::NoteTypeNameIdUseCount {
-                    id: id.0,
-                    name,
-                    use_count,
-                })
-                .collect();
-            Ok(pb::NoteTypeUseCounts { entries })
-        })
-    }
-
-    fn get_notetype_id_by_name(&self, input: pb::String) -> BackendResult<pb::NoteTypeId> {
-        self.with_col(|col| {
-            col.storage
-                .get_notetype_id(&input.val)
-                .and_then(|nt| nt.ok_or(AnkiError::NotFound))
-                .map(|ntid| pb::NoteTypeId { ntid: ntid.0 })
-        })
-    }
-
-    fn remove_notetype(&self, input: pb::NoteTypeId) -> BackendResult<Empty> {
-        self.with_col(|col| col.remove_notetype(input.into()))
-            .map(Into::into)
-    }
-
-    // collection
-    //-------------------------------------------------------------------
-
-    fn open_collection(&self, input: pb::OpenCollectionIn) -> BackendResult<Empty> {
-        let mut col = self.col.lock().unwrap();
-        if col.is_some() {
-            return Err(AnkiError::CollectionAlreadyOpen);
-        }
-
-        let mut path = input.collection_path.clone();
-        path.push_str(".log");
-
-        let log_path = match input.log_path.as_str() {
-            "" => None,
-            path => Some(path),
-        };
-        let logger = default_logger(log_path)?;
-
-        let new_col = open_collection(
-            input.collection_path,
-            input.media_folder_path,
-            input.media_db_path,
-            self.server,
-            self.i18n.clone(),
-            logger,
-        )?;
-
-        *col = Some(new_col);
-
-        Ok(().into())
-    }
-
-    fn close_collection(&self, input: pb::CloseCollectionIn) -> BackendResult<Empty> {
-        self.abort_media_sync_and_wait();
-
-        let mut col = self.col.lock().unwrap();
-        if col.is_none() {
-            return Err(AnkiError::CollectionNotOpen);
-        }
-
-        let col_inner = col.take().unwrap();
-        if input.downgrade_to_schema11 {
-            let log = log::terminal();
-            if let Err(e) = col_inner.close(input.downgrade_to_schema11) {
-                error!(log, " failed: {:?}", e);
-            }
-        }
-
-        Ok(().into())
-    }
-
-    fn check_database(&self, _input: pb::Empty) -> BackendResult<pb::CheckDatabaseOut> {
-        let mut handler = self.new_progress_handler();
-        let progress_fn = move |progress, throttle| {
-            handler.update(Progress::DatabaseCheck(progress), throttle);
-        };
-        self.with_col(|col| {
-            col.check_database(progress_fn)
-                .map(|problems| pb::CheckDatabaseOut {
-                    problems: problems.to_i18n_strings(&col.i18n),
-                })
-        })
-    }
-
-    fn get_undo_status(&self, _input: pb::Empty) -> Result<pb::UndoStatus> {
-        self.with_col(|col| Ok(col.undo_status()))
-    }
-
-    fn undo(&self, _input: pb::Empty) -> Result<pb::UndoStatus> {
-        self.with_col(|col| {
-            col.undo()?;
-            Ok(col.undo_status())
-        })
-    }
-
-    fn redo(&self, _input: pb::Empty) -> Result<pb::UndoStatus> {
-        self.with_col(|col| {
-            col.redo()?;
-            Ok(col.undo_status())
-        })
-    }
-
-    // sync
-    //-------------------------------------------------------------------
-
-    fn sync_media(&self, input: pb::SyncAuth) -> BackendResult<Empty> {
-        self.sync_media_inner(input).map(Into::into)
-    }
-
-    fn abort_sync(&self, _input: Empty) -> BackendResult<Empty> {
-        if let Some(handle) = self.sync_abort.lock().unwrap().take() {
-            handle.abort();
-        }
-        Ok(().into())
-    }
-
-    /// Abort the media sync. Does not wait for completion.
-    fn abort_media_sync(&self, _input: Empty) -> BackendResult<Empty> {
-        let guard = self.state.lock().unwrap();
-        if let Some(handle) = &guard.media_sync_abort {
-            handle.abort();
-        }
-        Ok(().into())
-    }
-
-    fn before_upload(&self, _input: Empty) -> BackendResult<Empty> {
-        self.with_col(|col| col.before_upload().map(Into::into))
-    }
-
-    fn sync_login(&self, input: pb::SyncLoginIn) -> BackendResult<pb::SyncAuth> {
-        self.sync_login_inner(input)
-    }
-
-    fn sync_status(&self, input: pb::SyncAuth) -> BackendResult<pb::SyncStatusOut> {
-        self.sync_status_inner(input)
-    }
-
-    fn sync_collection(&self, input: pb::SyncAuth) -> BackendResult<pb::SyncCollectionOut> {
-        self.sync_collection_inner(input)
-    }
-
-    fn full_upload(&self, input: pb::SyncAuth) -> BackendResult<Empty> {
-        self.full_sync_inner(input, true)?;
-        Ok(().into())
-    }
-
-    fn full_download(&self, input: pb::SyncAuth) -> BackendResult<Empty> {
-        self.full_sync_inner(input, false)?;
-        Ok(().into())
-    }
-
-    fn sync_server_method(&self, input: pb::SyncServerMethodIn) -> BackendResult<pb::Json> {
-        let req = SyncRequest::from_method_and_data(input.method(), input.data)?;
-        self.sync_server_method_inner(req).map(Into::into)
-    }
-
-    // i18n/messages
-    //-------------------------------------------------------------------
-
-    fn translate_string(&self, input: pb::TranslateStringIn) -> BackendResult<pb::String> {
-        let key = match crate::fluent_proto::FluentString::from_i32(input.key) {
-            Some(key) => key,
-            None => return Ok("invalid key".to_string().into()),
-        };
-
-        let map = input
-            .args
-            .iter()
-            .map(|(k, v)| (k.as_str(), translate_arg_to_fluent_val(&v)))
-            .collect();
-
-        Ok(self.i18n.trn(key, map).into())
-    }
-
-    fn format_timespan(&self, input: pb::FormatTimespanIn) -> BackendResult<pb::String> {
-        use pb::format_timespan_in::Context;
-        Ok(match input.context() {
-            Context::Precise => time_span(input.seconds, &self.i18n, true),
-            Context::Intervals => time_span(input.seconds, &self.i18n, false),
-            Context::AnswerButtons => answer_button_time(input.seconds, &self.i18n),
-        }
-        .into())
-    }
-
-    fn i18n_resources(&self, _input: Empty) -> BackendResult<pb::Json> {
-        serde_json::to_vec(&self.i18n.resources_for_js())
-            .map(Into::into)
-            .map_err(Into::into)
-    }
-
-    fn render_markdown(&self, input: pb::RenderMarkdownIn) -> BackendResult<pb::String> {
-        let mut text = render_markdown(&input.markdown);
-        if input.sanitize {
-            // currently no images
-            text = sanitize_html_no_images(&text);
-        }
-        Ok(text.into())
-    }
-
-    // tags
-    //-------------------------------------------------------------------
-
-    fn clear_unused_tags(&self, _input: pb::Empty) -> BackendResult<pb::Empty> {
-        self.with_col(|col| col.transact(None, |col| col.clear_unused_tags().map(Into::into)))
-    }
-
-    fn all_tags(&self, _input: Empty) -> BackendResult<pb::StringList> {
-        Ok(pb::StringList {
-            vals: self.with_col(|col| {
-                Ok(col
-                    .storage
-                    .all_tags()?
-                    .into_iter()
-                    .map(|t| t.name)
-                    .collect())
-            })?,
-        })
-    }
-
-    fn expunge_tags(&self, tags: pb::String) -> BackendResult<pb::UInt32> {
-        self.with_col(|col| col.expunge_tags(tags.val.as_str()).map(Into::into))
-    }
-
-    fn set_tag_expanded(&self, input: pb::SetTagExpandedIn) -> BackendResult<pb::Empty> {
-        self.with_col(|col| {
-            col.transact(None, |col| {
-                col.set_tag_expanded(&input.name, input.expanded)?;
-                Ok(().into())
-            })
-        })
-    }
-
-    fn clear_tag(&self, tag: pb::String) -> BackendResult<pb::Empty> {
-        self.with_col(|col| {
-            col.transact(None, |col| {
-                col.storage.clear_tag_and_children(tag.val.as_str())?;
-                Ok(().into())
-            })
-        })
-    }
-
-    fn tag_tree(&self, _input: Empty) -> Result<pb::TagTreeNode> {
-        self.with_col(|col| col.tag_tree())
-    }
-
-    fn drag_drop_tags(&self, input: pb::DragDropTagsIn) -> BackendResult<Empty> {
-        let source_tags = input.source_tags;
-        let target_tag = if input.target_tag.is_empty() {
-            None
-        } else {
-            Some(input.target_tag)
-        };
-        self.with_col(|col| col.drag_drop_tags(&source_tags, target_tag))
-            .map(Into::into)
-    }
-
-    // config/preferences
-    //-------------------------------------------------------------------
-
-    fn get_config_json(&self, input: pb::String) -> BackendResult<pb::Json> {
-        self.with_col(|col| {
-            let val: Option<JsonValue> = col.get_config_optional(input.val.as_str());
-            val.ok_or(AnkiError::NotFound)
-                .and_then(|v| serde_json::to_vec(&v).map_err(Into::into))
-                .map(Into::into)
-        })
-    }
-
-    fn set_config_json(&self, input: pb::SetConfigJsonIn) -> BackendResult<Empty> {
-        self.with_col(|col| {
-            col.transact(None, |col| {
-                // ensure it's a well-formed object
-                let val: JsonValue = serde_json::from_slice(&input.value_json)?;
-                col.set_config(input.key.as_str(), &val)
-            })
-        })
-        .map(Into::into)
-    }
-
-    fn remove_config(&self, input: pb::String) -> BackendResult<Empty> {
-        self.with_col(|col| col.transact(None, |col| col.remove_config(input.val.as_str())))
-            .map(Into::into)
-    }
-
-    fn get_all_config(&self, _input: Empty) -> BackendResult<pb::Json> {
-        self.with_col(|col| {
-            let conf = col.storage.get_all_config()?;
-            serde_json::to_vec(&conf).map_err(Into::into)
-        })
-        .map(Into::into)
-    }
-
-    fn get_config_bool(&self, input: pb::config::Bool) -> BackendResult<pb::Bool> {
-        self.with_col(|col| {
-            Ok(pb::Bool {
-                val: col.get_bool(input.key().into()),
-            })
-        })
-    }
-
-    fn set_config_bool(&self, input: pb::SetConfigBoolIn) -> BackendResult<pb::Empty> {
-        self.with_col(|col| col.transact(None, |col| col.set_bool(input.key().into(), input.value)))
-            .map(Into::into)
-    }
-
-    fn get_config_string(&self, input: pb::config::String) -> BackendResult<pb::String> {
-        self.with_col(|col| {
-            Ok(pb::String {
-                val: col.get_string(input.key().into()),
-            })
-        })
-    }
-
-    fn set_config_string(&self, input: pb::SetConfigStringIn) -> BackendResult<pb::Empty> {
-        self.with_col(|col| {
-            col.transact(None, |col| col.set_string(input.key().into(), &input.value))
-        })
-        .map(Into::into)
-    }
-
-    fn get_preferences(&self, _input: Empty) -> BackendResult<pb::Preferences> {
-        self.with_col(|col| col.get_preferences())
-    }
-
-    fn set_preferences(&self, input: pb::Preferences) -> BackendResult<Empty> {
-        self.with_col(|col| col.transact(None, |col| col.set_preferences(input)))
-            .map(Into::into)
-    }
-}
-
-=======
->>>>>>> e20c5ed9
 impl Backend {
     pub fn new(i18n: I18n, server: bool) -> Backend {
         Backend {
